<<<<<<< HEAD
# bittrex-restAPI-client
_Forked from Andrew Barba's [bittrex-node](https://github.com/AndrewBarba/bittrex-node)_

## A full-featured Bittrex v3 REST-API client for Node.js
=======
# bittrex-node
## TO-DO: Update to Bittrex v3 API specification.
This fork will be renamed and re-versioned to 2.0.0 when all changes have been tested and merged into the master branch. 

#

>>>>>>> 586bacd2

- [x] Upgraded to Bittrex v3 API specification
- [x] Now includes methods for fetching chart candles via REST API
- [x] 100% unit-test coverage
- [x] Heavily documented
- [x] Promise based with async/await
- [x] All public methods have thorough JSdoc comments for quick reference and parameter auto-fill in modern code editors.

I think I've included all of the functionality that most traders and developers will need, but if there is a particular API endpoint that I have overlooked which you need, open a new issue and I will add it.

## Initialize Client

```javascript
const { BittrexClient } = require('bittrex-rest-client')

const client = new BittrexClient({
  apiKey: process.env.KEY,
  apiSecret: process.env.SECRET,
  timeout: 3000
  })
```

## Public Requests

```javascript
await client.markets() //List all available markets on the exchange.
await client.currencies() //List all available currencies on the exchange.
await client.ticker(marketSymbol) //Get current ticker quote.
await client.marketSummaries() //List 24-hour summaries for all available markets.
await client.marketSummary() //Get 24-hour summary for specified market.
await client.marketTrades(marketSymbol) //Get list of most recently executed trades for specified market.
await client.orderBook(marketSymbol,depth=25)//Get orderbook for specified market.
await client.getCandlesRecent(marketSymbol,candleInterval,candleType='TRADE') //Retrieve most recent candles for specified market.
await client.getCandlesHistorical(marketSymbol,candleInterval,year,month=1,day=1,candleType='TRADE') //Retrieve candles from historical period for specified market.
```
## Trading

```javascript
await client.sendOrder(marketSymbol,direction,type,{quantity,ceiling,limit}={},timeInForce='IMMEDIATE_OR_CANCEL',clientOrderId=uuid(),useAwards=false) // Send a new order to the exchange.
await client.getOpenOrders(marketSymbol)//List open orders.
await client.cancelOrder(clientOrderId,marketSymbol) //Cancel an open order.
await client.getOrderHistory(marketSymbol,nextPageToken,previousPageToken,pageSize,startDate,endDate) //Retrieve a list of closed orders.
```

## Account Management

```javascript
await client.balances(currencySymbol) //Retrieve current balance for specified currencySymbol or a list of all balances.
await client.getNewDepositAddress(currencySymbol) //Request new deposit address.
await client.getaddresses(currencySymbol) //retrieve deposit address for specified currency or all currencies.
await client.withdrawalHistory(open,{currencySymbol,status}) //Get list of withdrawals.
await client.depositHistory(currencySymbol,pending) //Get list of deposits.
await client.requestWithdrawal(currencySymbol,quantity,cryptoAddress,{cryptoAdressTag,clientWithdrawalId}) // Request a new withdrawal
await client.cancelWithdrawal(withdrawalId) //Cancel a pending withdrawal request.
```

## Note on testing
**Be careful testing on a live account.**
All tests will pass assuming a valid API key/secret with all permissions enabled. The trading method is tested in a manner that will not result in trades being filled. **The withdrawal method attempts to make a 50BTC withdrawal, and expects to receive an 'INSUFFICIENT_FUNDS' error.**

## Licence
This software is made available under the MIT licence.

Copyright (c) 2021 libertas-primordium

Permission is hereby granted, free of charge, to any person obtaining a copy
of this software and associated documentation files (the "Software"), to deal
in the Software without restriction, including without limitation the rights
to use, copy, modify, merge, publish, distribute, sublicense, and/or sell
copies of the Software, and to permit persons to whom the Software is
furnished to do so, subject to the following conditions:

The above copyright notice and this permission notice shall be included in all
copies or substantial portions of the Software.

THE SOFTWARE IS PROVIDED "AS IS", WITHOUT WARRANTY OF ANY KIND, EXPRESS OR
IMPLIED, INCLUDING BUT NOT LIMITED TO THE WARRANTIES OF MERCHANTABILITY,
FITNESS FOR A PARTICULAR PURPOSE AND NONINFRINGEMENT. IN NO EVENT SHALL THE
AUTHORS OR COPYRIGHT HOLDERS BE LIABLE FOR ANY CLAIM, DAMAGES OR OTHER
LIABILITY, WHETHER IN AN ACTION OF CONTRACT, TORT OR OTHERWISE, ARISING FROM,
OUT OF OR IN CONNECTION WITH THE SOFTWARE OR THE USE OR OTHER DEALINGS IN THE
SOFTWARE.<|MERGE_RESOLUTION|>--- conflicted
+++ resolved
@@ -1,16 +1,9 @@
-<<<<<<< HEAD
+
 # bittrex-restAPI-client
 _Forked from Andrew Barba's [bittrex-node](https://github.com/AndrewBarba/bittrex-node)_
 
 ## A full-featured Bittrex v3 REST-API client for Node.js
-=======
-# bittrex-node
-## TO-DO: Update to Bittrex v3 API specification.
-This fork will be renamed and re-versioned to 2.0.0 when all changes have been tested and merged into the master branch. 
 
-#
-
->>>>>>> 586bacd2
 
 - [x] Upgraded to Bittrex v3 API specification
 - [x] Now includes methods for fetching chart candles via REST API
